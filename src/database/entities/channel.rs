<<<<<<< HEAD
use super::*;
=======
/* 
 *  This Source Code Form is subject to the terms of the Mozilla Public
 *  License, v. 2.0. If a copy of the MPL was not distributed with this
 *  file, You can obtain one at https://mozilla.org/MPL/2.0/.
 */

use std::ops::{Deref, DerefMut};

>>>>>>> 62cee32e
use chorus::types::{
    ChannelMessagesAnchor, ChannelModifySchema, ChannelType, CreateChannelInviteSchema, InviteType,
    MessageSendSchema, PermissionOverwrite, Snowflake,
};
use itertools::Itertools;
use serde::{Deserialize, Serialize};
use sqlx::{types::Json, MySqlPool};
use std::ops::{Deref, DerefMut};

use crate::eq_shared_event_publisher;
use crate::{
    database::entities::{
        invite::Invite, message::Message, read_state::ReadState, recipient::Recipient, GuildMember,
        User, Webhook,
    },
    errors::{ChannelError, Error, GuildError, UserError},
};

#[derive(Debug, Clone, Serialize, Deserialize, sqlx::FromRow, Default)]
pub struct Channel {
    #[sqlx(flatten)]
    pub(crate) inner: chorus::types::Channel,
    #[sqlx(skip)]
    #[serde(skip)]
    pub publisher: SharedEventPublisher,
}

impl PartialEq for Channel {
    fn eq(&self, other: &Self) -> bool {
        self.inner == other.inner && eq_shared_event_publisher(&self.publisher, &other.publisher)
    }
}

impl Deref for Channel {
    type Target = chorus::types::Channel;
    fn deref(&self) -> &Self::Target {
        &self.inner
    }
}

impl DerefMut for Channel {
    fn deref_mut(&mut self) -> &mut Self::Target {
        &mut self.inner
    }
}

impl Channel {
    pub fn to_inner(self) -> chorus::types::Channel {
        self.inner
    }

    pub async fn create(
        db: &MySqlPool,
        channel_type: ChannelType,
        name: Option<String>,
        nsfw: bool,
        guild_id: Option<Snowflake>,
        parent_id: Option<Snowflake>,
        exists_check: bool,
        permission_check: bool,
        event_emit: bool,
        name_checks: bool,
        permission_overwrites: Vec<PermissionOverwrite>,
    ) -> Result<Self, Error> {
        if permission_check {
            todo!()
        }

        if name_checks {
            todo!()
        }

        match channel_type {
            ChannelType::GuildText | ChannelType::GuildNews | ChannelType::GuildVoice => {
                if parent_id.is_some() && exists_check {
                    todo!()
                }
            }
            ChannelType::Dm | ChannelType::GroupDm => {
                if guild_id.is_some() {
                    return Err(Error::Channel(ChannelError::InvalidChannelType));
                }
            }
            ChannelType::GuildCategory | ChannelType::Unhandled => {}
            ChannelType::GuildStore => {}
            _ => {}
        }

        // TODO: permission overwrites

        let channel = Self {
            inner: chorus::types::Channel {
                channel_type,
                name,
                nsfw: Some(nsfw),
                guild_id,
                ..Default::default()
            },
            ..Default::default()
        };

        sqlx::query("INSERT INTO channels (id, type, name, nsfw, guild_id, parent_id, flags, permission_overwrites, default_thread_rate_limit_per_user, created_at) VALUES (?, ?, ?, ?, ?, ?, ?, ?, NOW())")
            .bind(channel.id)
            .bind(channel.channel_type)
            .bind(&channel.name)
            .bind(channel.nsfw)
            .bind(channel.guild_id)
            .bind(channel.parent_id)
            .bind(0)
            .bind(Json(permission_overwrites))
            .bind(0)
            .execute(db)
            .await?;

        Ok(channel)
    }

    pub async fn create_dm_channel(
        db: &MySqlPool,
        recipients: Vec<Snowflake>,
        creator_id: Snowflake,
        name: impl Into<Option<String>>,
    ) -> Result<Self, Error> {
        let mut unique_recipients = recipients.into_iter().unique().collect::<Vec<_>>();

        let name = name.into();

        let dm_type = if unique_recipients.len() == 1 {
            ChannelType::Dm
        } else {
            ChannelType::GroupDm
        };

        unique_recipients.push(creator_id);

        let channel = Channel::create(
            db,
            dm_type,
            name,
            false,
            None,
            None,
            false,
            false,
            false,
            false,
            vec![],
        )
        .await?;

        for recipient in unique_recipients {
            Recipient::create(db, recipient, channel.id).await?;

            // TODO: Emit event 'CHANNEL_CREATE'
        }

        Ok(channel)
    }

    pub async fn populate_relations(&mut self, db: &MySqlPool) -> Result<(), Error> {
        let recipients = Recipient::get_by_channel_id(db, self.id).await?;
        let mut recipient_users = vec![];
        for recipient in recipients {
            let user = User::get_by_id(db, recipient.user_id)
                .await?
                .ok_or(Error::User(UserError::InvalidUser))?;
            recipient_users.push(user.to_inner());
        }
        self.recipients = Some(recipient_users);
        Ok(())
    }

    pub async fn get_by_id(db: &MySqlPool, id: Snowflake) -> Result<Option<Self>, Error> {
        sqlx::query_as("SELECT * FROM channels WHERE id = ?")
            .bind(id)
            .fetch_optional(db)
            .await
            .map_err(Error::SQLX)
    }

    pub async fn get_by_guild_id(db: &MySqlPool, guild_id: Snowflake) -> Result<Vec<Self>, Error> {
        sqlx::query_as("SELECT * FROM channels WHERE guild_id = ?")
            .bind(guild_id)
            .fetch_all(db)
            .await
            .map_err(Error::SQLX)
    }

    pub async fn get_invites(&self, db: &MySqlPool) -> Result<Vec<Invite>, Error> {
        Invite::get_by_channel(db, self.id).await
    }

    pub async fn create_message(
        &mut self,
        db: &MySqlPool,
        payload: MessageSendSchema,
        author_id: Snowflake,
    ) -> Result<Message, Error> {
        let mut message = Message::create(db, payload, self.guild_id, self.id, author_id).await?;

        self.last_message_id = Some(message.id);
        self.save(db).await?;

        // TODO: emit events
        // TODO: Get partial GuildMember?
        if let Some(mut read_state) =
            ReadState::get_by_user_and_channel(db, self.id, author_id).await?
        {
            read_state.last_message_id = Some(message.id);
            read_state.save(db).await?;
        } else {
            ReadState::create(db, self.id, author_id, Some(message.id)).await?;
        }

        if let Some(guild_id) = self.guild_id {
            let member = GuildMember::get_by_id(db, author_id, guild_id)
                .await?
                .ok_or(Error::Guild(GuildError::MemberNotFound))?;

            // TODO: Update guild member last_message_id
        }

        message.populate_relations(db).await?;

        Ok(message)
    }

    pub async fn get_messages(
        &self,
        db: &MySqlPool,
        anchor: Option<ChannelMessagesAnchor>,
        limit: i32,
    ) -> Result<Vec<Message>, Error> {
        let anchor = anchor.unwrap_or(ChannelMessagesAnchor::Before(
            self.last_message_id
                .ok_or(Error::Channel(ChannelError::InvalidMessage))?,
        )); // TODO: Make this better
        let mut messages = Message::get_by_channel_id(db, self.id, anchor, limit).await?;
        if let Some(latest_message) =
            Message::get_by_id(db, self.id, self.last_message_id.unwrap()).await?
        {
            messages.push(latest_message);
        }
        Ok(messages)
    }

    pub async fn delete(&self, db: &MySqlPool) -> Result<(), Error> {
        sqlx::query("DELETE FROM channels WHERE id = ?")
            .bind(self.id)
            .execute(db)
            .await
            .map(|_| ())
            .map_err(Error::from)
    }

    pub fn modify(&mut self, data: ChannelModifySchema) {
        self.name = data.name;
        self.topic = data.topic;
        self.nsfw = data.nsfw;
        self.position = data.position;
        self.permission_overwrites = data.permission_overwrites.map(Json);
        self.rate_limit_per_user = data.rate_limit_per_user;
        self.parent_id = data.parent_id;
        self.bitrate = data.bitrate;
        self.icon = data.icon;
        self.user_limit = data.user_limit;
        self.rtc_region = data.rtc_region;
        self.default_auto_archive_duration = data.default_auto_archive_duration;
        self.default_reaction_emoji = data.default_reaction_emoji.map(Json);
        self.flags = data.flags;
        self.default_thread_rate_limit_per_user = data.default_thread_rate_limit_per_user;
        self.video_quality_mode = data.video_quality_mode;

        if let Some(channel_type) = data.channel_type {
            self.channel_type = channel_type;
        }
    }

    pub async fn reorder(
        db: &MySqlPool,
        guild_id: Snowflake,
        channel_id: Snowflake,
        position: u32,
    ) -> Result<(), Error> {
        /* TODO: Fix this, as this won't support reordering channels up a position (decreasing position) properly
        sqlx::query(
            "UPDATE channels SET position = position + 1 WHERE guild_id = ? AND position >= ?",
        )
        .bind(guild_id)
        .bind(position)
        .execute(db)
        .await?;

        sqlx::query("UPDATE channels SET position = ? WHERE id = ?")
            .bind(position)
            .bind(channel_id)
            .execute(db)
            .await?;*/

        Ok(())
    }

    pub async fn save(&self, db: &MySqlPool) -> Result<(), Error> {
        sqlx::query("UPDATE channels SET name = ?, topic = ?, nsfw = ?, position = ?, permission_overwrites = ?, rate_limit_per_user = ?, parent_id = ?, bitrate = ?, icon = ?, user_limit = ?, rtc_region = ?, default_auto_archive_duration = ?, default_reaction_emoji = ?, flags = ?, default_thread_rate_limit_per_user = ?, video_quality_mode = ?, channel_type = ?, last_message_id = ? WHERE id = ?")
            .bind(&self.name)
            .bind(&self.topic)
            .bind(self.nsfw)
            .bind(self.position)
            .bind(&self.permission_overwrites)
            .bind(self.rate_limit_per_user)
            .bind(self.parent_id)
            .bind(self.bitrate)
            .bind(&self.icon)
            .bind(self.user_limit)
            .bind(&self.rtc_region)
            .bind(self.default_auto_archive_duration)
            .bind(&self.default_reaction_emoji)
            .bind(self.flags)
            .bind(self.default_thread_rate_limit_per_user)
            .bind(self.video_quality_mode)
            .bind(self.channel_type)
            .bind(self.last_message_id)
            .bind(self.id)
            .execute(db)
            .await?;

        Ok(())
    }

    pub async fn create_invite(
        &self,
        db: &MySqlPool,
        payload: CreateChannelInviteSchema,
        inviter_id: Option<Snowflake>,
    ) -> Result<Invite, Error> {
        Invite::create(db, payload, Some(self.id), inviter_id, InviteType::Guild).await
    }

    pub fn is_text(&self) -> bool {
        self.channel_type == ChannelType::GuildText
            || self.channel_type == ChannelType::Dm
            || self.channel_type == ChannelType::GroupDm
    }

    pub fn is_writeable(&self) -> bool {
        !(self.channel_type == ChannelType::GuildCategory
            || self.channel_type == ChannelType::GuildStageVoice
            || self.channel_type == ChannelType::VoicelessWhiteboard)
    }

    pub async fn get_follower_webhooks(&self, db: &MySqlPool) -> Result<Vec<Webhook>, Error> {
        sqlx::query_as("SELECT * FROM webhooks WHERE id IN (SELECT webhook_id FROM channel_followers WHERE channel_id = ?)")
            .bind(self.id)
            .fetch_all(db)
            .await
            .map_err(Error::SQLX)
    }

    pub async fn add_follower_webhook(
        &self,
        db: &MySqlPool,
        webhook_id: Snowflake,
    ) -> Result<(), Error> {
        sqlx::query("INSERT INTO channel_followers (channel_id, webhook_id) VALUES (?,?)")
            .bind(self.id)
            .bind(webhook_id)
            .execute(db)
            .await
            .map(|_| ())
            .map_err(Error::from)
    }
}<|MERGE_RESOLUTION|>--- conflicted
+++ resolved
@@ -1,15 +1,10 @@
-<<<<<<< HEAD
-use super::*;
-=======
-/* 
+/*
  *  This Source Code Form is subject to the terms of the Mozilla Public
  *  License, v. 2.0. If a copy of the MPL was not distributed with this
  *  file, You can obtain one at https://mozilla.org/MPL/2.0/.
  */
 
-use std::ops::{Deref, DerefMut};
-
->>>>>>> 62cee32e
+use super::*;
 use chorus::types::{
     ChannelMessagesAnchor, ChannelModifySchema, ChannelType, CreateChannelInviteSchema, InviteType,
     MessageSendSchema, PermissionOverwrite, Snowflake,
