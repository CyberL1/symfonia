<<<<<<< HEAD
use super::*;

use std::ops::{Deref, DerefMut};

use chorus::types::{
    types::guild_configuration::GuildFeaturesList, ChannelType, NSFWLevel, PermissionFlags,
    PremiumTier, PublicUser, Snowflake, SystemChannelFlags, WelcomeScreenObject,
=======
use std::{
    ops::{Deref, DerefMut},
};

use chorus::types::{
    ChannelType, NSFWLevel, PermissionFlags, PremiumTier, Snowflake, SystemChannelFlags, WelcomeScreenObject,
>>>>>>> 23a08095
};
use serde::{Deserialize, Serialize};
use sqlx::{FromRow, MySqlPool, QueryBuilder, Row};

use crate::SharedEventPublisherMap;
use crate::{
    database::{
        entities::{
            Channel, Config, Emoji, GuildMember, GuildTemplate, Invite, Role, Sticker, User,
        },
    },
    errors::{Error, GuildError, UserError},
};

#[derive(Debug, Clone, Default, Serialize, Deserialize, sqlx::FromRow)]
pub struct Guild {
    #[sqlx(flatten)]
    #[serde(flatten)]
    inner: chorus::types::Guild,
    pub member_count: Option<i32>,
    pub presence_count: Option<i32>,
    pub unavailable: bool,
    pub parent: Option<String>,
    pub template_id: Option<Snowflake>,
    pub nsfw: bool,
    #[sqlx(skip)]
    #[serde(skip)]
    pub publisher: SharedEventPublisher,
}

impl Deref for Guild {
    type Target = chorus::types::Guild;
    fn deref(&self) -> &Self::Target {
        &self.inner
    }
}

impl DerefMut for Guild {
    fn deref_mut(&mut self) -> &mut Self::Target {
        &mut self.inner
    }
}

impl Guild {
    pub async fn create(
        db: &MySqlPool,
        shared_event_publisher_map: SharedEventPublisherMap,
        cfg: &Config,
        name: &str,
        icon: Option<String>,
        owner_id: Snowflake,
        channels: &[chorus::types::Channel],
    ) -> Result<Self, Error> {
        let mut guild = Self {
            inner: chorus::types::Guild {
                name: Some(name.to_string()),
                icon: Default::default(), // TODO: Handle guild Icon
                owner_id: Some(owner_id.to_owned()),
                preferred_locale: Some("en-US".to_string()),
                system_channel_flags: Some(
                    SystemChannelFlags::SUPPRESS_ROLE_SUBSCRIPTION_PURCHASE_NOTIFICATIONS,
                ),
                welcome_screen: sqlx::types::Json(Some(WelcomeScreenObject {
                    enabled: false,
                    description: Some("Fill in your description".to_string()),
                    welcome_channels: Vec::default(),
                })),
                afk_timeout: Some(cfg.defaults.guild.afk_timeout as i32),
                default_message_notifications: Some(
                    cfg.defaults.guild.default_message_notifications,
                ),
                explicit_content_filter: Some(cfg.defaults.guild.explicit_content_filter),
                features: cfg.guild.default_features.clone().into(),
                max_members: Some(cfg.limits.guild.max_members as i32),
                max_presences: Some(cfg.defaults.guild.max_presences as i32),
                max_video_channel_users: Some(cfg.defaults.guild.max_video_channel_users as i32),
                region: Some(cfg.regions.default.clone()),
                premium_tier: Some(PremiumTier::Tier3), // Maybe make this configurable?
                nsfw_level: Some(NSFWLevel::Default),
                ..Default::default()
            },
            ..Default::default()
        };
        shared_event_publisher_map
            .write()
            .insert(guild.id, guild.publisher.clone());

        sqlx::query("INSERT INTO guilds (id, afk_timeout, default_message_notifications, explicit_content_filter, features, icon, max_members, max_presences, max_video_channel_users, name, owner_id, region, system_channel_flags, preferred_locale, welcome_screen, large, premium_tier, unavailable, widget_enabled, nsfw) VALUES (?,?,?,?,?,?,?,?,?,?,?,?,?,?,?,0,?,0,0,?)")
            .bind(guild.id)
            .bind(guild.afk_timeout)
            .bind(guild.default_message_notifications)
            .bind(guild.explicit_content_filter)
            .bind(&guild.features)
            .bind(&guild.icon)
            .bind(guild.max_members)
            .bind(guild.max_presences)
            .bind(guild.max_video_channel_users)
            .bind(&guild.name)
            .bind(guild.owner_id)
            .bind(&guild.region)
            .bind(guild.system_channel_flags)
            .bind(&guild.preferred_locale)
            .bind(&guild.welcome_screen)
            .bind(guild.premium_tier)
            .bind(true) // TODO: Do this better guild.nsfw_level
            .execute(db)
            .await?;
        log::debug!(target: "symfonia::guilds", "Created guild {:?} with id {}", name, guild.id);

        let everyone = Role::create(
            db,
            shared_event_publisher_map,
            Some(guild.id),
            guild.id,
            "@everyone",
            0.,
            false,
            true,
            false,
            PermissionFlags::from_bits(2251804225).unwrap(), // 559623605571137? make it load from config?
            0,
            None,
            None,
        )
        .await?;

        let user = User::get_by_id(db, owner_id).await?.unwrap();

        user.add_to_guild(db, guild.id).await?;
        guild.owner = Some(true);

        guild.roles = vec![everyone.to_inner()];

        let channels = if channels.is_empty() {
            vec![
                Channel::create(
                    db,
                    ChannelType::GuildText,
                    Some("general".to_string()),
                    false,
                    Some(guild.id.to_owned()),
                    None,
                    false,
                    false,
                    false,
                    false,
                    vec![],
                )
                .await?,
            ]
        } else {
            let mut new_channels = Vec::with_capacity(channels.len());
            for channel in channels {
                new_channels.push(
                    Channel::create(
                        db,
                        channel.channel_type,
                        channel.name.to_owned(),
                        channel.nsfw.unwrap_or(false),
                        Some(guild.id),
                        channel.parent_id,
                        false,
                        false,
                        false,
                        false,
                        channel.permission_overwrites.clone().unwrap_or_default().0,
                    )
                    .await?,
                );
            }
            new_channels
        };

        guild.channels = channels.into_iter().map(|c| c.to_inner()).collect();

        Ok(guild)
    }

    pub async fn create_from_template(
        db: &MySqlPool,
        cfg: &Config,
        shared_event_publisher_map: SharedEventPublisherMap,
        owner_id: Snowflake,
        template: &GuildTemplate,
        name: &str,
    ) -> Result<Self, Error> {
        let Some(g) = template.serialized_source_guild.first() else {
            return Err(Error::Guild(GuildError::NoSourceGuild));
        };

        Self::create(
            db,
            shared_event_publisher_map,
            cfg,
            name,
            None,
            owner_id,
            &g.channels,
        )
        .await
    }

    pub async fn get_by_id(db: &MySqlPool, id: Snowflake) -> Result<Option<Self>, Error> {
        sqlx::query_as("SELECT * FROM guilds WHERE id = ?")
            .bind(id)
            .fetch_optional(db)
            .await
            .map_err(Error::SQLX)
    }

    // Helper functions start
    pub async fn get_member(
        &self,
        db: &MySqlPool,
        user_id: Snowflake,
    ) -> Result<Option<GuildMember>, Error> {
        GuildMember::get_by_id(db, user_id, self.id).await
    }

    pub async fn get_members_by_role(
        &self,
        db: &MySqlPool,
        role_id: Snowflake,
    ) -> Result<Vec<GuildMember>, Error> {
        GuildMember::get_by_role_id(db, role_id, self.id).await
    }

    pub async fn has_member(&self, db: &MySqlPool, user_id: Snowflake) -> Result<bool, Error> {
        sqlx::query_as("SELECT * FROM guild_members WHERE guild_id = ? AND user_id =?")
            .bind(self.id)
            .bind(user_id)
            .fetch_optional(db)
            .await
            .map_err(Error::SQLX)
            .map(|r: Option<GuildMember>| r.is_some())
    }

    pub async fn get_role(&self, db: &MySqlPool, id: Snowflake) -> Result<Option<Role>, Error> {
        Role::get_by_id(db, id)
            .await
            .map(|x| x.filter(|y| y.guild_id == self.id))
    }

    pub async fn get_invites(&self, db: &MySqlPool) -> Result<Vec<Invite>, Error> {
        Invite::get_by_guild(db, self.id).await
    }

    pub async fn get_emoji(&self, db: &MySqlPool, id: Snowflake) -> Result<Option<Emoji>, Error> {
        Emoji::get_by_id(db, id)
            .await // We only want emojis from this guild
            .map(|x| x.filter(|y| y.guild_id == self.id))
    }

    pub async fn get_emojis(&self, db: &MySqlPool) -> Result<Vec<Emoji>, Error> {
        Emoji::get_by_guild(db, self.id).await
    }

    pub async fn get_stickers(&self, db: &MySqlPool) -> Result<Vec<Sticker>, Error> {
        Sticker::get_by_guild(db, self.id).await
    }

    pub async fn get_roles(&self, db: &MySqlPool) -> Result<Vec<Role>, Error> {
        Role::get_by_guild(db, self.id).await
    }

    pub async fn count_roles(&self, db: &MySqlPool) -> Result<i32, Error> {
        Role::count_by_guild(db, self.id).await
    }

    pub async fn count(db: &MySqlPool) -> Result<i32, Error> {
        sqlx::query("SELECT COUNT(*) FROM guilds")
            .fetch_one(db)
            .await
            .map_err(Error::SQLX)
            .map(|r| r.get::<i32, _>(0))
    }

    pub async fn populate_relations(&mut self, db: &MySqlPool) -> Result<(), Error> {
        self.emojis = self
            .get_emojis(db)
            .await?
            .into_iter()
            .map(|e| e.into_inner())
            .collect();

        self.roles = self
            .get_roles(db)
            .await?
            .into_iter()
            .map(|r| r.into_inner())
            .collect();

        self.stickers = self
            .get_stickers(db)
            .await?
            .into_iter()
            .map(|s| s.into_inner())
            .collect();
        Ok(())
    }

    pub async fn add_member(&self, db: &MySqlPool, user_id: Snowflake) -> Result<(), Error> {
        let user = User::get_by_id(db, user_id)
            .await?
            .ok_or(Error::User(UserError::InvalidUser))?;

        let member = GuildMember::create(db, &user, self).await?;

        Ok(())
    }

    pub async fn calculate_inactive_members(
        &self,
        db: &MySqlPool,
        days: u8,
        roles: Vec<Snowflake>,
        highest_role: u16,
    ) -> Result<Vec<GuildMember>, Error> {
        let now = chrono::Utc::now().naive_utc();
        let cutoff = now - chrono::Duration::days(days as i64);
        let min_snowflake = Snowflake::from(cutoff.and_utc().timestamp() as u64);

        if roles.is_empty() {
            sqlx::query_as("SELECT gm.* FROM guild_members gm JOIN member_roles mr ON gm.`index` = mr.`index` JOIN roles r ON r.id = mr.role_id WHERE gm.guild_id = ? AND (gm.last_message_id < ? OR gm.last_message_id IS NULL) AND r.position < ?")
                .bind(self.id)
                .bind(min_snowflake)
                .bind(highest_role)
                .fetch_all(db)
                .await
                .map_err(Error::SQLX)
        } else {
            let mut builder = QueryBuilder::new("SELECT gm.* FROM members gm JOIN member_roles mr ON gm.`index` = mr.`index` JOIN roles r ON r.id = mr.role_id WHERE gm.guild_id = ? AND (gm.last_message_id < ? OR gm.last_message_id IS NULL) AND r.position < ? AND mr.role_id IN (");

            let mut separated = builder.separated(", ");
            for role in &roles {
                separated.push_bind(role);
            }
            separated.push_unseparated(") ");

            let query = builder.build();
            Ok(query
                .bind(self.id)
                .bind(min_snowflake)
                .bind(highest_role)
                .fetch_all(db)
                .await?
                .iter_mut()
                .flat_map(|row| GuildMember::from_row(row))
                .collect())
        }
    }

    pub async fn save(&self, db: &MySqlPool) -> Result<(), Error> {
        sqlx::query("UPDATE guilds SET afk_timeout =?, default_message_notifications =?, explicit_content_filter =?, features =?, icon =?, max_members =?, max_presences =?, max_video_channel_users =?, name =?, owner_id =?, region =?, system_channel_flags =?, preferred_locale =?, welcome_screen =?, large =?, premium_tier =?, unavailable =?, widget_enabled =?, nsfw =?, public_updates_channel_id =?, rules_channel_id =? WHERE id =?")
            .bind(self.afk_timeout)
            .bind(self.default_message_notifications)
            .bind(self.explicit_content_filter)
            .bind(&self.features)
            .bind(&self.icon)
            .bind(self.max_members)
            .bind(self.max_presences)
            .bind(self.max_video_channel_users)
            .bind(&self.name)
            .bind(self.owner_id)
            .bind(&self.region)
            .bind(self.system_channel_flags)
            .bind(&self.preferred_locale)
            .bind(&self.welcome_screen)
            .bind(self.premium_tier)
            .bind(self.unavailable)
            .bind(self.widget_enabled)
            .bind(self.nsfw)
            .bind(self.public_updates_channel_id)
            .bind(self.rules_channel_id)
            .bind(self.id)
            .execute(db)
            .await
            .map(|_| ())
            .map_err(Error::SQLX)
    }

    pub async fn delete(self, db: &MySqlPool) -> Result<(), Error> {
        sqlx::query("DELETE FROM guilds WHERE id =?")
            .bind(self.id)
            .execute(db)
            .await
            .map_err(Error::SQLX)
            .map(|_| ())
    }

    pub async fn search_members(
        &self,
        db: &sqlx::MySqlPool,
        query: &str,
        limit: u16,
    ) -> Result<Vec<GuildMember>, Error> {
        GuildMember::search(db, self.id, query, limit).await
    }

    pub fn into_inner(self) -> chorus::types::Guild {
        self.inner
    }

    pub fn to_inner(&self) -> &chorus::types::Guild {
        &self.inner
    }
}

#[derive(Debug, Clone, Serialize, Deserialize, sqlx::FromRow)]
pub struct GuildBan {
    #[sqlx(flatten)]
    inner: chorus::types::GuildBan,
    pub id: Snowflake,
    pub executor_id: Snowflake,
    pub guild_id: Snowflake,
    pub user_id: Snowflake,
    pub ip: String,
}

impl Deref for GuildBan {
    type Target = chorus::types::GuildBan;
    fn deref(&self) -> &Self::Target {
        &self.inner
    }
}

impl DerefMut for GuildBan {
    fn deref_mut(&mut self) -> &mut Self::Target {
        &mut self.inner
    }
}

impl GuildBan {
    pub async fn create(
        db: &MySqlPool,
        guild_id: Snowflake,
        user_id: Snowflake,
        executing_user_id: Snowflake,
        reason: impl Into<Option<String>>,
    ) -> Result<Self, Error> {
        let ban_id = Snowflake::default();
        let reason = reason.into();
        let user = GuildMember::get_by_id(db, user_id, guild_id)
            .await?
            .ok_or(Error::Guild(GuildError::MemberNotFound))?;

        sqlx::query("INSERT INTO guild_bans (id, guild_id, user_id, executor_id, reason, ip) VALUES (?,?,?,?,?,'127.0.0.1')") // TODO: Do something to get the users IP
            .bind(ban_id)
            .bind(guild_id)
            .bind(user_id)
            .bind(executing_user_id)
            .bind(&reason)
            .execute(db)
            .await
            .map_err(Error::SQLX)?;

        Ok(Self {
            inner: chorus::types::GuildBan {
                reason,
                user: user.user_data.to_public_user(),
            },
            guild_id,
            user_id,
            executor_id: executing_user_id,
            id: ban_id,
            ip: "127.0.0.1".to_string(),
        })
    }

    pub async fn builk_create(
        db: &MySqlPool,
        guild_id: Snowflake,
        user_ids: Vec<Snowflake>,
        executing_user_id: Snowflake,
        reason: impl Into<Option<String>>,
    ) -> Result<Vec<GuildBan>, Error> {
        let mut query_builder = QueryBuilder::new(
            "INSERT INTO guild_bans (id, guild_id, user_id, executor_id, reason, ip) VALUES ",
        );
        let mut rows = user_ids
            .into_iter()
            .map(|user_id| GuildBan {
                inner: chorus::types::GuildBan {
                    user: Default::default(),
                    reason: None,
                },
                id: Snowflake::default(),
                executor_id: executing_user_id,
                guild_id,
                user_id,
                ip: "127.0.0.1".to_string(), // TODO: Somehow get the users IP
            })
            .collect::<Vec<_>>();

        let reason = reason.into();

        query_builder.push_values(rows.iter(), |mut b, user| {
            b.push_bind(user.id)
                .push_bind(user.guild_id)
                .push_bind(user.user_id)
                .push_bind(user.executor_id)
                .push_bind(&reason)
                .push_bind("127.0.0.1");
        });

        let query = query_builder.build();

        query.execute(db).await?;

        for row in rows.iter_mut() {
            row.user = User::get_by_id(db, row.user_id)
                .await?
                .ok_or(Error::User(UserError::InvalidUser))?
                .to_public_user();
        }

        Ok(rows)
    }

    pub async fn populate_relations(&mut self, db: &MySqlPool) -> Result<(), Error> {
        let user = User::get_by_id(db, self.user_id)
            .await?
            .ok_or(Error::User(UserError::InvalidUser))?;
        self.user = user.to_public_user();
        Ok(())
    }

    pub async fn get_by_id(db: &MySqlPool, id: Snowflake) -> Result<Option<GuildBan>, Error> {
        sqlx::query_as("SELECT * FROM guild_bans WHERE id = ?")
            .bind(id)
            .fetch_optional(db)
            .await
            .map_err(Error::SQLX)
    }

    pub async fn get_by_guild(
        db: &MySqlPool,
        guild_id: Snowflake,
        before: Option<Snowflake>,
        after: Option<Snowflake>,
        limit: Option<u16>,
    ) -> Result<Vec<GuildBan>, Error> {
        sqlx::query_as("SELECT * FROM bans WHERE (user_id < ? OR ? IS NULL) AND (user_id > ? OR ? IS NULL) AND guild_id = ? LIMIT IFNULL(?, 1000)")
            .bind(before)
            .bind(before)
            .bind(after)
            .bind(after)
            .bind(guild_id)
            .bind(limit)
            .fetch_all(db)
            .await
            .map_err(Error::SQLX)
    }

    pub async fn get_by_user(
        db: &MySqlPool,
        guild_id: Snowflake,
        user_id: Snowflake,
    ) -> Result<Option<Self>, Error> {
        sqlx::query_as("SELECT * FROM guild_bans WHERE user_id = ? AND guild_id = ?")
            .bind(user_id)
            .bind(guild_id)
            .fetch_optional(db)
            .await
            .map_err(Error::SQLX)
    }

    pub async fn find_by_username(
        db: &MySqlPool,
        guild_id: Snowflake,
        search_term: &str,
        limit: u16,
    ) -> Result<Vec<Self>, Error> {
        sqlx::query_as("SELECT b.* FROM bans b JOIN members m ON b.user_id = m.id AND b.guild_id = m.guild_id JOIN users u ON b.user_id = u.id WHERE u.username LIKE ? AND b.guild_id = ? LIMIT ?")
            .bind(format!("%{}%", search_term))
            .bind(guild_id)
            .bind(limit)
            .fetch_all(db)
            .await
            .map_err(Error::SQLX)
    }

    pub async fn delete(self, db: &MySqlPool) -> Result<(), Error> {
        sqlx::query("DELETE FROM guild_bans WHERE id = ?")
            .bind(self.id)
            .execute(db)
            .await
            .map_err(Error::SQLX)?;
        Ok(())
    }

    // Start helper functions

    pub fn into_inner(self) -> chorus::types::GuildBan {
        self.inner
    }
}<|MERGE_RESOLUTION|>--- conflicted
+++ resolved
@@ -1,29 +1,18 @@
-<<<<<<< HEAD
 use super::*;
 
 use std::ops::{Deref, DerefMut};
 
 use chorus::types::{
-    types::guild_configuration::GuildFeaturesList, ChannelType, NSFWLevel, PermissionFlags,
-    PremiumTier, PublicUser, Snowflake, SystemChannelFlags, WelcomeScreenObject,
-=======
-use std::{
-    ops::{Deref, DerefMut},
-};
-
-use chorus::types::{
-    ChannelType, NSFWLevel, PermissionFlags, PremiumTier, Snowflake, SystemChannelFlags, WelcomeScreenObject,
->>>>>>> 23a08095
+    ChannelType, NSFWLevel, PermissionFlags, PremiumTier, Snowflake, SystemChannelFlags,
+    WelcomeScreenObject,
 };
 use serde::{Deserialize, Serialize};
 use sqlx::{FromRow, MySqlPool, QueryBuilder, Row};
 
 use crate::SharedEventPublisherMap;
 use crate::{
-    database::{
-        entities::{
-            Channel, Config, Emoji, GuildMember, GuildTemplate, Invite, Role, Sticker, User,
-        },
+    database::entities::{
+        Channel, Config, Emoji, GuildMember, GuildTemplate, Invite, Role, Sticker, User,
     },
     errors::{Error, GuildError, UserError},
 };
