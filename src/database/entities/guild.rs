--- conflicted
+++ resolved
@@ -54,12 +54,8 @@
 
 impl Guild {
     pub async fn create(
-<<<<<<< HEAD
-        db: &MySqlPool,
+        db: &PgPool,
         shared_event_publisher_map: SharedEventPublisherMap,
-=======
-        db: &PgPool,
->>>>>>> 4421b7c3
         cfg: &Config,
         name: &str,
         icon: Option<String>,
