<<<<<<< HEAD
mod types;

use std::collections::BTreeMap;
use std::sync::{Arc, Mutex, Weak};

use chorus::types::{GatewayHeartbeat, GatewayHello, GatewayIdentifyPayload, Snowflake};
use futures::stream::{SplitSink, SplitStream};
use futures::{SinkExt, StreamExt};
use log::info;
use pubserve::Subscriber;
use serde_json::{from_str, json};
use sqlx::MySqlPool;
use tokio::net::{TcpListener, TcpStream};

use tokio_tungstenite::tungstenite::Message;
use tokio_tungstenite::{accept_async, WebSocketStream};
pub use types::*;

// This Source Code Form is subject to the terms of the Mozilla Public
// License, v. 2.0. If a copy of the MPL was not distributed with this
// file, You can obtain one at https://mozilla.org/MPL/2.0/.
use crate::errors::{Error, GatewayError};
use crate::SharedEventPublisherMap;

/* NOTES (bitfl0wer) [These will be removed]
The gateway is supposed to be highly concurrent. It will be handling a lot of connections at once.
Thus, it makes sense to have each user connection be handled in a separate task.

It is important to make a distinction between the user and the client. A user can potentially
be connected with many devices at once. They are still just one user. Respecting this fact
will likely save a lot of computational power.

Handling a connection involves the following steps:

1. Accepting the connection
2. Sending a hello event back
3. Receiving a Heartbeat event
4. Returning a Heartbeat ACK event
5. Receiving an Identify payload <- "GatewayUser" and/or "GatewayClient" are instantiated here.
6. Responding with a Ready event

Handling disconnects and session resumes is for later and not considered at this exact moment.

From there on, run a task that takes ownership of the GatewayClient struct. This task will be what
is sending the events that the (to be implemented) Subscribers receive from the Publishers that the
GatewayUser is subscribed to
*/

/// A single identifiable User connected to the Gateway - possibly using many clients at the same
/// time.
struct GatewayUser {
    /// Sessions a User is connected with.
    pub clients: Vec<GatewayClient>,
    /// The Snowflake ID of the User.
    pub id: Snowflake,
    /// A collection of [Subscribers](Subscriber) to [Event] [Publishers](pubserve::Publisher).
    ///
    /// A GatewayUser may have many [GatewayClients](GatewayClient), but he only gets subscribed to
    /// all relevant [Publishers](pubserve::Publisher) *once* to save resources.
    pub subscriptions: Vec<Box<dyn Subscriber<Event>>>,
}

/// A concrete session, that a [GatewayUser] is connected to the Gateway with.
struct GatewayClient {
    /// A [Weak] reference to the [GatewayUser] this client belongs to.
    pub parent: Weak<Mutex<GatewayUser>>,
    /// The [SplitSink] and [SplitStream] for this clients' WebSocket session
    pub connection: (
        SplitSink<WebSocketStream<TcpStream>, Message>,
        SplitStream<WebSocketStream<TcpStream>>,
    ),
    /// [GatewayIdentifyPayload] the client has sent when connecting (or re-connecting) with this client.
    pub identify: GatewayIdentifyPayload,
}

struct NewConnection {
    user: Arc<Mutex<GatewayUser>>,
    client: GatewayClient,
}

pub async fn start_gateway(
    db: MySqlPool,
    publisher_map: SharedEventPublisherMap,
) -> Result<(), Error> {
    info!(target: "symfonia::gateway", "Starting gateway server");

    let bind = std::env::var("GATEWAY_BIND").unwrap_or_else(|_| String::from("localhost:3003"));
    let try_socket = TcpListener::bind(&bind).await;
    let listener = try_socket.expect("Failed to bind to address");

    let gateway_users: Arc<Mutex<BTreeMap<Snowflake, Arc<Mutex<GatewayUser>>>>> =
        Arc::new(Mutex::new(BTreeMap::new()));
    while let Ok((stream, _)) = listener.accept().await {
        let connection_result = match tokio::task::spawn(establish_connection(stream)).await {
            Ok(result) => result,
            Err(_) => continue,
        };
        match connection_result {
            Ok(new_connection) => checked_add_new_connection(gateway_users.clone(), new_connection),
            Err(_) => continue,
        }
    }
    Ok(())
}

/// Handle the Gateway connection initalization process of a client connecting to the Gateway up
/// until the point where we receive the identify payload, at which point a [NewConnection] will
/// be returned.
///
/// If successful, returns a [NewConnection] with a new [Arc<Mutex<GatewayUser>>] and a
/// [GatewayClient], whose `.parent` field contains a [Weak] reference to the new [GatewayUser].
async fn establish_connection(stream: TcpStream) -> Result<NewConnection, Error> {
    let ws_stream = accept_async(stream).await?;
    let (mut sender, mut receiver) = ws_stream.split();
    sender
        .send(Message::Text(json!(GatewayHello::default()).to_string()))
        .await?;
    if let Some(maybe_heartbeat) = receiver.next().await {
        let maybe_heartbeat = maybe_heartbeat?;
        let maybe_heartbeat_text = match maybe_heartbeat.is_text() {
            true => maybe_heartbeat.to_text()?,
            false => return Err(GatewayError::UnexpectedMessage.into()),
        };
        let heartbeat = match from_str::<GatewayHeartbeat>(maybe_heartbeat_text) {
            Ok(msg) => msg,
            Err(_) => return Err(GatewayError::UnexpectedMessage.into()),
        };
        // TODO(bitfl0wer) Do something with the heartbeat, respond to the heartbeat, wait for
        // identify payload, construct [NewConnection]
    }
    todo!()
}

/// Adds the contents of a [NewConnection] struct to a `gateway_users` map in a "checked" manner.
///
/// If the `NewConnection` contains a [GatewayUser] which is already in `gateway_users`, then
/// change the `parent` of the `NewConnection` [GatewayClient] to the User
/// from our `gateway_users` and push the client to the `clients` field of the User in our
/// `gateway_users``.
///
/// Else, add the [new GatewayUser] and the new [GatewayClient] into `gateway_users` as-is.
fn checked_add_new_connection(
    gateway_users: Arc<Mutex<BTreeMap<Snowflake, Arc<Mutex<GatewayUser>>>>>,
    new_connection: NewConnection,
) {
    // Make `new_connection` mutable
    let mut new_connection = new_connection;
    // To avoid having to get the lock a lot of times, lock once here and hold this lock for most
    // of the way through this method
    let new_connection_user = new_connection.user.lock().unwrap();
    let mut locked_map = gateway_users.lock().unwrap();
    // If our map contains the user from `new_connection` already, modify the `parent` of the `client`
    // of `new_connection` to point to the user already in our map, then insert that `client` into
    // the `clients` field of our existing user.
    if locked_map.contains_key(&new_connection_user.id) {
        let existing_user = locked_map.get(&new_connection_user.id).unwrap();
        new_connection.client.parent = Arc::downgrade(existing_user);
        existing_user
            .lock()
            .unwrap()
            .clients
            .push(new_connection.client);
    } else {
        // We cannot do `locked_map.insert(id, new_connection.user)` if new_connection is still
        // locked. Just bind the id we need to a new variable, then drop the lock.
        let id = new_connection_user.id;
        drop(new_connection_user);
        locked_map.insert(id, new_connection.user);
    }
}
=======
/* 
 *  This Source Code Form is subject to the terms of the Mozilla Public
 *  License, v. 2.0. If a copy of the MPL was not distributed with this
 *  file, You can obtain one at https://mozilla.org/MPL/2.0/.
 */
>>>>>>> 62cee32e
<|MERGE_RESOLUTION|>--- conflicted
+++ resolved
@@ -1,4 +1,9 @@
-<<<<<<< HEAD
+/*
+ *  This Source Code Form is subject to the terms of the Mozilla Public
+ *  License, v. 2.0. If a copy of the MPL was not distributed with this
+ *  file, You can obtain one at https://mozilla.org/MPL/2.0/.
+ */
+
 mod types;
 
 use std::collections::BTreeMap;
@@ -168,11 +173,4 @@
         drop(new_connection_user);
         locked_map.insert(id, new_connection.user);
     }
-}
-=======
-/* 
- *  This Source Code Form is subject to the terms of the Mozilla Public
- *  License, v. 2.0. If a copy of the MPL was not distributed with this
- *  file, You can obtain one at https://mozilla.org/MPL/2.0/.
- */
->>>>>>> 62cee32e
+}