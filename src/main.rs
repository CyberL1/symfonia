<<<<<<< HEAD
use std::collections::HashMap;
use std::sync::Arc;

use chorus::types::Snowflake;
=======
/* 
 *  This Source Code Form is subject to the terms of the Mozilla Public
 *  License, v. 2.0. If a copy of the MPL was not distributed with this
 *  file, You can obtain one at https://mozilla.org/MPL/2.0/.
 */

>>>>>>> 62cee32e
use clap::Parser;

use gateway::Event;
use log::LevelFilter;
use log4rs::{
    append::{
        console::{ConsoleAppender, Target},
        rolling_file::{
            policy::compound::{
                roll::delete::DeleteRoller, trigger::size::SizeTrigger, CompoundPolicy,
            },
            RollingFileAppender,
        },
    },
    config::{Appender, Logger, Root},
    encode::pattern::PatternEncoder,
    filter::Filter,
    Config,
};
use parking_lot::RwLock;
use pubserve::Publisher;

mod api;
mod cdn;
mod database;
mod errors;
mod gateway;
mod util;

pub type SharedEventPublisher = Arc<RwLock<Publisher<Event>>>;
pub type EventPublisherMap = HashMap<Snowflake, SharedEventPublisher>;
pub type SharedEventPublisherMap = Arc<RwLock<EventPublisherMap>>;

pub fn eq_shared_event_publisher(a: &SharedEventPublisher, b: &SharedEventPublisher) -> bool {
    let a = a.read();
    let b = b.read();
    *a == *b
}

#[derive(Debug)]
struct LogFilter;

impl Filter for LogFilter {
    fn filter(&self, record: &log::Record) -> log4rs::filter::Response {
        if record.target().starts_with("symfonia") {
            log4rs::filter::Response::Accept
        } else {
            log4rs::filter::Response::Reject
        }
    }
}

#[derive(Parser, Debug)]
#[command(author, version, about, long_about = None)]
struct Args {
    #[arg(short, long, default_value = "false")]
    migrate: bool,
}

#[tokio::main]
async fn main() {
    let args = Args::parse();
    dotenv::dotenv().ok();

    let stdout = ConsoleAppender::builder()
        .target(Target::Stdout)
        .encoder(Box::new(PatternEncoder::new(
            "{d(%Y-%m-%d %H:%M:%S)} | {h({l:<6.6})} | {t:<35} | {m}{n}",
        )))
        .build();

    let api_log = RollingFileAppender::builder()
        .encoder(Box::new(PatternEncoder::new("{d} {l} - {m}{n}")))
        .build(
            "log/api.log",
            Box::new(CompoundPolicy::new(
                Box::new(SizeTrigger::new(1024 * 1024 * 30)),
                Box::new(DeleteRoller::new()),
            )),
        )
        .unwrap();

    let cdn_log = RollingFileAppender::builder()
        .encoder(Box::new(PatternEncoder::new("{d} {l} - {m}{n}")))
        .build(
            "log/cdn.log",
            Box::new(CompoundPolicy::new(
                Box::new(SizeTrigger::new(1024 * 1024 * 30)),
                Box::new(DeleteRoller::new()),
            )),
        )
        .unwrap();

    let gateway_log = RollingFileAppender::builder()
        .encoder(Box::new(PatternEncoder::new("{d} {l} - {m}{n}")))
        .build(
            "log/gateway.log",
            Box::new(CompoundPolicy::new(
                Box::new(SizeTrigger::new(1024 * 1024 * 30)),
                Box::new(DeleteRoller::new()),
            )),
        )
        .unwrap();

    let config = Config::builder()
        .appender(
            Appender::builder()
                .filter(Box::new(LogFilter))
                .build("stdout", Box::new(stdout)),
        )
        .appender(
            Appender::builder()
                .filter(Box::new(LogFilter))
                .build("api", Box::new(api_log)),
        )
        .appender(
            Appender::builder()
                .filter(Box::new(LogFilter))
                .build("cdn", Box::new(cdn_log)),
        )
        .appender(
            Appender::builder()
                .filter(Box::new(LogFilter))
                .build("gateway", Box::new(gateway_log)),
        )
        //.logger(Logger::builder().build("symfonia::db", LevelFilter::Info))
        //.logger(Logger::builder().build("symfonia::cfg", LevelFilter::Info))
        .logger(
            Logger::builder()
                .appender("api")
                .build("symfonia::api", LevelFilter::Info),
        )
        .logger(
            Logger::builder()
                .appender("cdn")
                .build("symfonia::cdn", LevelFilter::Info),
        )
        .logger(
            Logger::builder()
                .appender("gateway")
                .build("symfonia::gateway", LevelFilter::Info),
        )
        .build(Root::builder().appender("stdout").build({
            let mode = std::env::var("MODE").unwrap_or("DEBUG".to_string());
            match mode.as_str() {
                "DEBUG" => LevelFilter::Debug,
                "PRODUCTION" => LevelFilter::Warn,
                "VERBOSE" => LevelFilter::Trace,
                _ => LevelFilter::Debug,
            }
        }))
        .unwrap();

    let _handle = log4rs::init_config(config).unwrap();

    log::info!(target: "symfonia", "Starting up Symfonia");

    log::info!(target: "symfonia::db", "Establishing database connection");
    let db = database::establish_connection()
        .await
        .expect("Failed to establish database connection");

    if database::check_migrating_from_spacebar(&db)
        .await
        .expect("Failed to check migrating from spacebar")
    {
        if !args.migrate {
            log::error!(target: "symfonia::db", "The database seems to be from spacebar.  Please run with --migrate option to migrate the database.  This is not reversible.");
            std::process::exit(0);
        } else {
            log::warn!(target: "symfonia::db", "Migrating from spacebar to symfonia");
            database::delete_spacebar_migrations(&db)
                .await
                .expect("Failed to delete spacebar migrations table");
            log::info!(target: "symfonia::db", "Running migrations");
            sqlx::migrate!("./spacebar-migrations")
                .run(&db)
                .await
                .expect("Failed to run migrations");
        }
    } else {
        sqlx::migrate!()
            .run(&db)
            .await
            .expect("Failed to run migrations");
    }

    if database::check_fresh_db(&db)
        .await
        .expect("Failed to check fresh db")
    {
        log::info!(target: "symfonia::db", "Fresh database detected.  Seeding database with config data");
        database::seed_config(&db)
            .await
            .expect("Failed to seed config");
    }

    let shared_publisher_map = Arc::new(RwLock::new(HashMap::new()));
    let mut tasks = [
        tokio::spawn(api::start_api(db.clone(), shared_publisher_map.clone())),
        tokio::spawn(gateway::start_gateway(
            db.clone(),
            shared_publisher_map.clone(),
        )),
    ];
    for task in tasks.iter_mut() {
        task.await
            .expect("Failed to start server")
            .expect("Failed to start server");
    }
}<|MERGE_RESOLUTION|>--- conflicted
+++ resolved
@@ -1,16 +1,13 @@
-<<<<<<< HEAD
-use std::collections::HashMap;
-use std::sync::Arc;
-
-use chorus::types::Snowflake;
-=======
-/* 
+/*
  *  This Source Code Form is subject to the terms of the Mozilla Public
  *  License, v. 2.0. If a copy of the MPL was not distributed with this
  *  file, You can obtain one at https://mozilla.org/MPL/2.0/.
  */
 
->>>>>>> 62cee32e
+use std::collections::HashMap;
+use std::sync::Arc;
+
+use chorus::types::Snowflake;
 use clap::Parser;
 
 use gateway::Event;
