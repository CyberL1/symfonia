/*
 *  This Source Code Form is subject to the terms of the Mozilla Public
 *  License, v. 2.0. If a copy of the MPL was not distributed with this
 *  file, You can obtain one at https://mozilla.org/MPL/2.0/.
 */

use std::collections::HashMap;
use std::sync::Arc;

use chorus::types::Snowflake;
use clap::Parser;

use gateway::Event;
use log::LevelFilter;
use log4rs::{
    append::{
        console::{ConsoleAppender, Target},
        rolling_file::{
            policy::compound::{
                roll::delete::DeleteRoller, trigger::size::SizeTrigger, CompoundPolicy,
            },
            RollingFileAppender,
        },
    },
    config::{Appender, Logger, Root},
    encode::pattern::PatternEncoder,
    filter::Filter,
    Config,
};
use parking_lot::RwLock;
use pubserve::Publisher;

mod api;
mod cdn;
mod database;
mod errors;
mod gateway;
mod util;

pub type SharedEventPublisher = Arc<RwLock<Publisher<Event>>>;
pub type EventPublisherMap = HashMap<Snowflake, SharedEventPublisher>;
pub type SharedEventPublisherMap = Arc<RwLock<EventPublisherMap>>;
pub type WebSocketReceive =
    futures::stream::SplitStream<tokio_tungstenite::WebSocketStream<tokio::net::TcpStream>>;
pub type WebSocketSend = futures::stream::SplitSink<
    tokio_tungstenite::WebSocketStream<tokio::net::TcpStream>,
    tokio_tungstenite::tungstenite::Message,
>;

pub fn eq_shared_event_publisher(a: &SharedEventPublisher, b: &SharedEventPublisher) -> bool {
    let a = a.read();
    let b = b.read();
    *a == *b
}

#[derive(Debug)]
struct LogFilter;

impl Filter for LogFilter {
    fn filter(&self, record: &log::Record) -> log4rs::filter::Response {
        if record.target().starts_with("symfonia") {
            log4rs::filter::Response::Accept
        } else {
            log4rs::filter::Response::Reject
        }
    }
}

#[derive(Parser, Debug)]
#[command(author, version, about, long_about = None)]
struct Args {
    #[arg(short, long, default_value = "false")]
    migrate: bool,
}

#[tokio::main]
async fn main() {
    let args = Args::parse();
    dotenv::dotenv().ok();

    let stdout = ConsoleAppender::builder()
        .target(Target::Stdout)
        .encoder(Box::new(PatternEncoder::new(
            "{d(%Y-%m-%d %H:%M:%S)} | {h({l:<6.6})} | {t:<35} | {m}{n}",
        )))
        .build();

    let api_log = RollingFileAppender::builder()
        .encoder(Box::new(PatternEncoder::new("{d} {l} - {m}{n}")))
        .build(
            "log/api.log",
            Box::new(CompoundPolicy::new(
                Box::new(SizeTrigger::new(1024 * 1024 * 30)),
                Box::new(DeleteRoller::new()),
            )),
        )
        .unwrap();

    let cdn_log = RollingFileAppender::builder()
        .encoder(Box::new(PatternEncoder::new("{d} {l} - {m}{n}")))
        .build(
            "log/cdn.log",
            Box::new(CompoundPolicy::new(
                Box::new(SizeTrigger::new(1024 * 1024 * 30)),
                Box::new(DeleteRoller::new()),
            )),
        )
        .unwrap();

    let gateway_log = RollingFileAppender::builder()
        .encoder(Box::new(PatternEncoder::new("{d} {l} - {m}{n}")))
        .build(
            "log/gateway.log",
            Box::new(CompoundPolicy::new(
                Box::new(SizeTrigger::new(1024 * 1024 * 30)),
                Box::new(DeleteRoller::new()),
            )),
        )
        .unwrap();

    let env_mode = std::env::var("MODE").unwrap_or("DEBUG".to_string());
    let loglevel = match env_mode.to_uppercase().as_str() {
        "DEBUG" => LevelFilter::Debug,
        "PRODUCTION" => LevelFilter::Warn,
        "VERBOSE" => LevelFilter::Trace,
        _ => LevelFilter::Debug,
    };

    let config = Config::builder()
        .appender(
            Appender::builder()
                .filter(Box::new(LogFilter))
                .build("stdout", Box::new(stdout)),
        )
        .appender(
            Appender::builder()
                .filter(Box::new(LogFilter))
                .build("api", Box::new(api_log)),
        )
        .appender(
            Appender::builder()
                .filter(Box::new(LogFilter))
                .build("cdn", Box::new(cdn_log)),
        )
        .appender(
            Appender::builder()
                .filter(Box::new(LogFilter))
                .build("gateway", Box::new(gateway_log)),
        )
        //.logger(Logger::builder().build("symfonia::db", LevelFilter::Info))
        //.logger(Logger::builder().build("symfonia::cfg", LevelFilter::Info))
        .logger(
            Logger::builder()
                .appender("api")
                .build("symfonia::api", loglevel),
        )
        .logger(
            Logger::builder()
                .appender("cdn")
                .build("symfonia::cdn", loglevel),
        )
        .logger(
            Logger::builder()
                .appender("gateway")
<<<<<<< HEAD
                .build("symfonia::gateway", LevelFilter::Trace),
=======
                .build("symfonia::gateway", loglevel),
>>>>>>> 909e29a1
        )
        .build(Root::builder().appender("stdout").build(loglevel))
        .unwrap();

    let _handle = log4rs::init_config(config).unwrap();

    log::info!(target: "symfonia", "Starting up Symfonia");

    log::info!(target: "symfonia::db", "Establishing database connection");
    let db = database::establish_connection()
        .await
        .expect("Failed to establish database connection");

    if database::check_migrating_from_spacebar(&db)
        .await
        .expect("Failed to check migrating from spacebar")
    {
        if !args.migrate {
            log::error!(target: "symfonia::db", "The database seems to be from spacebar.  Please run with --migrate option to migrate the database.  This is not reversible.");
            std::process::exit(0);
        } else {
            log::warn!(target: "symfonia::db", "Migrating from spacebar to symfonia");
            database::delete_spacebar_migrations(&db)
                .await
                .expect("Failed to delete spacebar migrations table");
            log::info!(target: "symfonia::db", "Running migrations");
            sqlx::migrate!("./spacebar-migrations")
                .run(&db)
                .await
                .expect("Failed to run migrations");
        }
    } else {
        sqlx::migrate!()
            .run(&db)
            .await
            .expect("Failed to run migrations");
    }

    if database::check_fresh_db(&db)
        .await
        .expect("Failed to check fresh db")
    {
        log::info!(target: "symfonia::db", "Fresh database detected.  Seeding database with config data");
        database::seed_config(&db)
            .await
            .expect("Failed to seed config");
    }

    let shared_publisher_map = Arc::new(RwLock::new(HashMap::new()));
    let mut tasks = [
        tokio::spawn(api::start_api(db.clone(), shared_publisher_map.clone())),
        tokio::spawn(gateway::start_gateway(
            db.clone(),
            shared_publisher_map.clone(),
        )),
    ];
    for task in tasks.iter_mut() {
        task.await
            .expect("Failed to start server")
            .expect("Failed to start server");
    }
}<|MERGE_RESOLUTION|>--- conflicted
+++ resolved
@@ -162,11 +162,7 @@
         .logger(
             Logger::builder()
                 .appender("gateway")
-<<<<<<< HEAD
-                .build("symfonia::gateway", LevelFilter::Trace),
-=======
                 .build("symfonia::gateway", loglevel),
->>>>>>> 909e29a1
         )
         .build(Root::builder().appender("stdout").build(loglevel))
         .unwrap();
