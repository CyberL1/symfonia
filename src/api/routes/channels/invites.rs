<<<<<<< HEAD
=======
/* 
 *  This Source Code Form is subject to the terms of the Mozilla Public
 *  License, v. 2.0. If a copy of the MPL was not distributed with this
 *  file, You can obtain one at https://mozilla.org/MPL/2.0/.
 */

use chorus::types::{CreateChannelInviteSchema, Snowflake};
>>>>>>> 62cee32e
use chorus::types::jwt::Claims;
use chorus::types::{CreateChannelInviteSchema, Snowflake};
use poem::web::{Data, Json, Path};
use poem::{handler, IntoResponse};
use sqlx::MySqlPool;

use crate::database::entities::Channel;
use crate::errors::{ChannelError, Error};

#[handler]
pub async fn create_invite(
    Data(db): Data<&MySqlPool>,
    Data(claims): Data<&Claims>,
    Path(channel_id): Path<Snowflake>,
    Json(payload): Json<CreateChannelInviteSchema>,
) -> poem::Result<impl IntoResponse> {
    let channel = Channel::get_by_id(db, channel_id)
        .await?
        .ok_or(Error::Channel(ChannelError::InvalidChannel))?;

    // TODO: Check if the user has permission to create an invite
    // TODO: Check if the channel is a Group DM, and handle recipients
    // TODO: Check if inviter should be anonymous
    let invite = channel.create_invite(db, payload, None).await?;

    Ok(Json(invite.into_inner()))
}

#[handler]
pub async fn get_invites(
    Data(db): Data<&MySqlPool>,
    Data(claims): Data<&Claims>,
    Path(channel_id): Path<Snowflake>,
) -> poem::Result<impl IntoResponse> {
    let channel = Channel::get_by_id(db, channel_id)
        .await?
        .ok_or(Error::Channel(ChannelError::InvalidChannel))?;

    // TODO: Check if the user is allowed to see the invites of this channel

    let invites = channel.get_invites(db).await?;

    Ok(Json(invites))
}<|MERGE_RESOLUTION|>--- conflicted
+++ resolved
@@ -1,13 +1,9 @@
-<<<<<<< HEAD
-=======
-/* 
+/*
  *  This Source Code Form is subject to the terms of the Mozilla Public
  *  License, v. 2.0. If a copy of the MPL was not distributed with this
  *  file, You can obtain one at https://mozilla.org/MPL/2.0/.
  */
 
-use chorus::types::{CreateChannelInviteSchema, Snowflake};
->>>>>>> 62cee32e
 use chorus::types::jwt::Claims;
 use chorus::types::{CreateChannelInviteSchema, Snowflake};
 use poem::web::{Data, Json, Path};
