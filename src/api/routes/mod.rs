pub mod auth;
<<<<<<< HEAD
pub mod users;
=======
pub mod policies;
>>>>>>> 67f76726
<|MERGE_RESOLUTION|>--- conflicted
+++ resolved
@@ -1,6 +1,3 @@
 pub mod auth;
-<<<<<<< HEAD
-pub mod users;
-=======
 pub mod policies;
->>>>>>> 67f76726
+pub mod users;