--- conflicted
+++ resolved
@@ -140,12 +140,8 @@
 
 #[handler]
 pub async fn create_guild(
-<<<<<<< HEAD
-    Data(db): Data<&MySqlPool>,
+    Data(db): Data<&PgPool>,
     Data(publisher_map): Data<&SharedEventPublisherMap>,
-=======
-    Data(db): Data<&PgPool>,
->>>>>>> 4421b7c3
     Data(cfg): Data<&Config>,
     Data(claims): Data<&Claims>,
     Json(payload): Json<GuildCreateSchema>,
